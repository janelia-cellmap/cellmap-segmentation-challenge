[build-system]
requires = ["hatchling"]
build-backend = "hatchling.build"

[project]
name = "cellmap-segmentation-challenge"
dynamic = ["version"]
description = "Repository of scripts to facilitate participation in CellMap's segmentation challenge. This includes downloading data, simple setups for training 2D and 3D models, workflows for prediction and post-processing on out-of-memory arrays, and evaluation of results against validation data."
readme = "README.md"
requires-python = ">=3.11"
license = "MIT"
keywords = ["machine learning", "deep learning", "segmentation", "cellmap"]
authors = [
  { name = "Jeff Rhoades", email = "rhoadesj@janelia.hhmi.org" },
  { name = "Emma Avetissian", email = "avetissiane@janelia.hhmi.org" },
  { name = "Davis Vann Bennett", email = "davis.v.bennett@gmail.com" },
  { name = "Marwan Zouinkhi", email = "zouinkhim@hhmi.org" },
]
classifiers = [
  "Development Status :: 4 - Beta",
  "Programming Language :: Python",
  "Programming Language :: Python :: 3.11",
  "Programming Language :: Python :: 3.12",
  "Programming Language :: Python :: Implementation :: CPython",
  "Programming Language :: Python :: Implementation :: PyPy",
]
dependencies = [
  "torch",
  "tensorboard",
  "tensorboardX",
  "cellmap-schemas==0.8.0",
  "click>=8, <9",
  "cellmap-data@git+https://github.com/janelia-cellmap/cellmap-data",
  "tqdm",
  "zarr < 3.0.0",
  "xarray-ome-ngff >= 3.1.1, <=4.0.0",
  "structlog",
  "yarl",
  "toolz",
  "ml-collections",
  "scipy",
  "numpy",
  "tensorstore",
  "python-dotenv",
  "universal-pathlib",
  "neuroglancer",
<<<<<<< HEAD
  "scikit-image"
=======
  "scikit-learn",
  "scikit-image",
>>>>>>> 72a613ea
  ]

[project.optional-dependencies]
test = ["pytest>=6.0", "pytest-cov", "mypy", "black"]
docs = [
    "sphinx",
    "sphinx-book-theme",
    "sphinx_mdinclude",
]

dev = [
    "ipython",
    "jupyter",
    "rich",
    "ruff",
    "snakeviz",
    "twine",
    "hatch",
    "pdbpp",
    "python-semantic-release",
    "cellmap-segmentation-challenge[test,docs]",
    "gunpowder",
    "matplotlib",
    "isort",
]

[project.urls]
Documentation = "https://github.com/janelia-cellmap/cellmap-segmentation-challenge#readme"
Issues = "https://github.com/janelia-cellmap/cellmap-segmentation-challenge/issues"
Source = "https://github.com/janelia-cellmap/cellmap-segmentation-challenge"

[tool.hatch.metadata]
allow-direct-references=true

[tool.hatch.version]
path = "src/cellmap_segmentation_challenge/__about__.py"

[tool.hatch.envs.default]
installer = "pip"
python = "3.10"

[tool.hatch.envs.test]
dependencies = ["pytest"]

[tool.hatch.envs.types]
extra-dependencies = [
  "mypy>=1.0.0",
]
[tool.hatch.envs.types.scripts]
check = "mypy --install-types --non-interactive {args:src/cellmap_segmentation_challenge tests}"

[tool.coverage.run]
source_pkgs = ["cellmap_segmentation_challenge", "tests"]
branch = true
parallel = true
omit = [
  "src/cellmap_segmentation_challenge/__about__.py",
]

[tool.coverage.paths]
cellmap_segmentation_challenge = ["src/cellmap_segmentation_challenge", "*/cellmap-segmentation-challenge/src/cellmap_segmentation_challenge"]
tests = ["tests", "*/cellmap-segmentation-challenge/tests"]

[tool.coverage.report]
exclude_lines = [
  "no cov",
  "if __name__ == .__main__.:",
  "if TYPE_CHECKING:",
]

[project.scripts]
csc = "cellmap_segmentation_challenge.cli:run"<|MERGE_RESOLUTION|>--- conflicted
+++ resolved
@@ -44,12 +44,8 @@
   "python-dotenv",
   "universal-pathlib",
   "neuroglancer",
-<<<<<<< HEAD
-  "scikit-image"
-=======
   "scikit-learn",
   "scikit-image",
->>>>>>> 72a613ea
   ]
 
 [project.optional-dependencies]
