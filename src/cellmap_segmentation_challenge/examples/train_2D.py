# %% Imports
import os
import torch
import numpy as np
from tqdm import tqdm
from cellmap_segmentation_challenge import (
    get_dataloader,
    CellMapLossWrapper,
    load_latest,
    load_best_val,
)
from cellmap_segmentation_challenge.models import UNet_2D, ResNet
from tensorboardX import SummaryWriter
from cellmap_data.utils import get_image_dict

# %% Set hyperparameters and other configurations
learning_rate = 0.0001  # learning rate for the optimizer
batch_size = 8  # batch size for the dataloader
input_array_info = {
    "shape": (1, 128, 128),
<<<<<<< HEAD
    "scale": (128, 128, 128),
}  # shape and voxel size of the data to load for the input
target_array_info = {
    "shape": (1, 128, 128),
    "scale": (128, 128, 128),
=======
    "scale": (8, 8, 8),
}  # shape and voxel size of the data to load for the input
target_array_info = {
    "shape": (1, 128, 128),
    "scale": (8, 8, 8),
>>>>>>> c666fdad
}  # shape and voxel size of the data to load for the target
epochs = 1000  # number of epochs to train the model for
iterations_per_epoch = 1000  # number of iterations per epoch
random_seed = 42  # random seed for reproducibility
init_model_features = 32  # number of initial features for the model

classes = ["nuc", "er"]  # list of classes to segment

# Defining model (comment out all that are not used)
# 2D UNet
model_name = "2d_unet"  # name of the model to use
model_to_load = "2d_unet"  # name of the pre-trained model to load
model = UNet_2D(1, len(classes))

# # 2D ResNet
# model_name = "2d_resnet"  # name of the model to use
# model_to_load = "2d_resnet"  # name of the pre-trained model to load
# model = ResNet(ndims=2, output_nc=len(classes))


# Define the paths for saving the model and logs, etc.
data_base_path = "data"  # base path where the data is stored
logs_save_path = "tensorboard/{model_name}"  # path to save the logs from tensorboard
model_save_path = (
    "checkpoints/{model_name}_{epoch}.pth"  # path to save the model checkpoints
)
datasplit_path = "datasplit.csv"  # path to the datasplit file that defines the train/val split the dataloader should use


# Define the spatial transformations to apply to the training data
spatial_transforms = {  # dictionary of spatial transformations to apply to the data
    "mirror": {"axes": {"x": 0.5, "y": 0.5}},
    "transpose": {"axes": ["x", "y"]},
    "rotate": {"axes": {"x": [-180, 180], "y": [-180, 180]}},
}

# %% Make sure the save path exists
os.makedirs(os.path.dirname(model_save_path), exist_ok=True)

# %% Set the random seed
torch.manual_seed(random_seed)
np.random.seed(random_seed)

# %% Check that the GPU is available
device = torch.device("cuda" if torch.cuda.is_available() else "cpu")
print(f"Training device: {device}")

# %% Move model to device
model = model.to(device)

# Check to see if there are any checkpoints and if so load the latest one
# Use the command below for loading the latest model, otherwise comment it out
load_latest(model_save_path.format(epoch="*", model_name=model_to_load), model)

# Load the checkpoint with the best validation score
# Use the command below for loading the epoch with the best validation score, otherwise comment it out
# load_best_val(
#     logs_save_path.format(model_name=model_to_load),
#     model_save_path.format(epoch="{epoch}", model_name=model_to_load),
#     model,
# )


def train():
    # %% Download the data and make the dataloader
    train_loader, val_loader = get_dataloader(
        datasplit_path,
        classes,
        batch_size=batch_size,
        input_array_info=input_array_info,
        target_array_info=target_array_info,
        spatial_transforms=spatial_transforms,
        iterations_per_epoch=iterations_per_epoch,
        device=device,
    )

    # %% Define the optimizer
    optimizer = torch.optim.RAdam(model.parameters(), lr=learning_rate)

    # %% Define the loss function
    criterion = torch.nn.BCEWithLogitsLoss

    # Use custom loss function wrapper that handles NaN values in the target. This works with any PyTorch loss function
    criterion = CellMapLossWrapper(criterion)

    # %% Train the model
    post_fix_dict = {}

    # Define a summarywriter
    writer = SummaryWriter(logs_save_path.format(model_name=model_name))

    # Create a variable to track iterations
    n_iter = 0
    # Training outer loop, across epochs
    for epoch in range(epochs):

        # Set the model to training mode to enable backpropagation
        model.train()

        # Training loop for the epoch
        post_fix_dict["Epoch"] = epoch + 1
        epoch_bar = tqdm(train_loader.loader, desc="Training")
        for batch in epoch_bar:
            # Increment the training iteration
            n_iter += 1

            # Get the inputs and targets
            inputs = batch["input"]
            targets = batch["output"]

            # Zero the gradients, so that they don't accumulate across iterations
            optimizer.zero_grad()

            # Forward pass (compute the output of the model)
            outputs = model(inputs)

            # Compute the loss
            loss = criterion(outputs, targets)

            # Backward pass (compute the gradients)
            loss.backward()

            # Update the weights
            optimizer.step()

            # Update the progress bar
            post_fix_dict["Loss"] = f"{loss.item()}"
            epoch_bar.set_postfix(post_fix_dict)

            # Log the loss using tensorboard
            writer.add_scalar("loss", loss.item(), n_iter)

<<<<<<< HEAD
        # Save the model
        torch.save(
            model.state_dict(),
            model_save_path.format(epoch=epoch + 1, model_name=model_name),
        )

        # Set the model to evaluation mode to disable backpropagation
        model.eval()

        # Compute the validation score by averaging the loss across the validation set
        val_score = 0
        val_bar = tqdm(val_loader, desc="Validation")
        with torch.no_grad():
            for batch in val_bar:

                inputs = batch["input"]
                targets = batch["output"]
                outputs = model(inputs)
                val_score += criterion(outputs, targets).item()

        val_score /= len(val_loader)
        # Log the validation using tensorboard
        writer.add_scalar("validation", val_score, n_iter)

        # Update the progress bar
        post_fix_dict["Validation"] = f"{val_score:.4f}"
=======
    # Compute the validation score by averaging the loss across the validation set
    val_score = 0
    val_bar = tqdm(val_loader, desc="Validation")
    with torch.no_grad():
        for batch in val_bar:
            inputs = batch["input"]
            targets = batch["output"]
            outputs = model(inputs)
            val_score += criterion(outputs, targets).item()
    val_score /= len(val_loader)

    # Log the validation using tensorboard
    writer.add_scalar("validation", val_score, n_iter)
>>>>>>> c666fdad

        # Generate and save figures from the last batch of the validation to appear in tensorboard
        figs = get_image_dict(inputs, targets, outputs, classes)
        for name, fig in figs.items():
            writer.add_figure(name, fig, n_iter)

        # Refresh the train loader to shuffle the data yielded by the dataloader
        train_loader.refresh()

    # Close the summarywriter
    writer.close()


if __name__ == "__main__":
    train()<|MERGE_RESOLUTION|>--- conflicted
+++ resolved
@@ -18,19 +18,11 @@
 batch_size = 8  # batch size for the dataloader
 input_array_info = {
     "shape": (1, 128, 128),
-<<<<<<< HEAD
-    "scale": (128, 128, 128),
-}  # shape and voxel size of the data to load for the input
-target_array_info = {
-    "shape": (1, 128, 128),
-    "scale": (128, 128, 128),
-=======
     "scale": (8, 8, 8),
 }  # shape and voxel size of the data to load for the input
 target_array_info = {
     "shape": (1, 128, 128),
     "scale": (8, 8, 8),
->>>>>>> c666fdad
 }  # shape and voxel size of the data to load for the target
 epochs = 1000  # number of epochs to train the model for
 iterations_per_epoch = 1000  # number of iterations per epoch
@@ -163,7 +155,6 @@
             # Log the loss using tensorboard
             writer.add_scalar("loss", loss.item(), n_iter)
 
-<<<<<<< HEAD
         # Save the model
         torch.save(
             model.state_dict(),
@@ -190,21 +181,6 @@
 
         # Update the progress bar
         post_fix_dict["Validation"] = f"{val_score:.4f}"
-=======
-    # Compute the validation score by averaging the loss across the validation set
-    val_score = 0
-    val_bar = tqdm(val_loader, desc="Validation")
-    with torch.no_grad():
-        for batch in val_bar:
-            inputs = batch["input"]
-            targets = batch["output"]
-            outputs = model(inputs)
-            val_score += criterion(outputs, targets).item()
-    val_score /= len(val_loader)
-
-    # Log the validation using tensorboard
-    writer.add_scalar("validation", val_score, n_iter)
->>>>>>> c666fdad
 
         # Generate and save figures from the last batch of the validation to appear in tensorboard
         figs = get_image_dict(inputs, targets, outputs, classes)
