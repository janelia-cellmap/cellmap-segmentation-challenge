--- conflicted
+++ resolved
@@ -9,11 +9,7 @@
     load_latest,
     load_best_val,
 )
-<<<<<<< HEAD
-from cellmap_segmentation_challenge.models import unet_model_2D
-=======
 from cellmap_segmentation_challenge.models import UNet_2D, ResNet
->>>>>>> 8a9a76ad
 from tensorboardX import SummaryWriter
 from cellmap_data.utils import get_image_dict
 
