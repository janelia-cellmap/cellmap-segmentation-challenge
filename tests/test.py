<<<<<<< HEAD
from cellmap_segmentation_challenge.download_data import subset_to_slice

def test_xarray_cropping():
    ...
    
=======
def test_import():
    import cellmap_segmentation_challenge
>>>>>>> a10f2064
<|MERGE_RESOLUTION|>--- conflicted
+++ resolved
@@ -1,10 +1,2 @@
-<<<<<<< HEAD
-from cellmap_segmentation_challenge.download_data import subset_to_slice
-
-def test_xarray_cropping():
-    ...
-    
-=======
 def test_import():
-    import cellmap_segmentation_challenge
->>>>>>> a10f2064
+    import cellmap_segmentation_challenge