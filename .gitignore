# Byte-compiled / optimized / DLL files
__pycache__/
*.py[cod]
*$py.class

# C extensions
*.so

# Distribution / packaging
.Python
build/
develop-eggs/
dist/
downloads/
eggs/
.eggs/
lib/
lib64/
parts/
sdist/
var/
wheels/
share/python-wheels/
*.egg-info/
.installed.cfg
*.egg
MANIFEST

# PyInstaller
#  Usually these files are written by a python script from a template
#  before PyInstaller builds the exe, so as to inject date/other infos into it.
*.manifest
*.spec

# Installer logs
pip-log.txt
pip-delete-this-directory.txt

# Unit test / coverage reports
htmlcov/
.tox/
.nox/
.coverage
.coverage.*
.cache
nosetests.xml
coverage.xml
*.cover
*.py,cover
.hypothesis/
.pytest_cache/
cover/

# Translations
*.mo
*.pot

# Django stuff:
*.log
local_settings.py
db.sqlite3
db.sqlite3-journal

# Flask stuff:
instance/
.webassets-cache

# Scrapy stuff:
.scrapy

# Sphinx documentation
docs/_build/

# PyBuilder
.pybuilder/
target/

# Jupyter Notebook
.ipynb_checkpoints

# IPython
profile_default/
ipython_config.py

# pyenv
#   For a library or package, you might want to ignore these files since the code is
#   intended to run in multiple environments; otherwise, check them in:
# .python-version

# pipenv
#   According to pypa/pipenv#598, it is recommended to include Pipfile.lock in version control.
#   However, in case of collaboration, if having platform-specific dependencies or dependencies
#   having no cross-platform support, pipenv may install dependencies that don't work, or not
#   install all needed dependencies.
#Pipfile.lock

# poetry
#   Similar to Pipfile.lock, it is generally recommended to include poetry.lock in version control.
#   This is especially recommended for binary packages to ensure reproducibility, and is more
#   commonly ignored for libraries.
#   https://python-poetry.org/docs/basic-usage/#commit-your-poetrylock-file-to-version-control
#poetry.lock

# pdm
#   Similar to Pipfile.lock, it is generally recommended to include pdm.lock in version control.
#pdm.lock
#   pdm stores project-wide configurations in .pdm.toml, but it is recommended to not include it
#   in version control.
#   https://pdm.fming.dev/latest/usage/project/#working-with-version-control
.pdm.toml
.pdm-python
.pdm-build/

# PEP 582; used by e.g. github.com/David-OConnor/pyflow and github.com/pdm-project/pdm
__pypackages__/

# Celery stuff
celerybeat-schedule
celerybeat.pid

# SageMath parsed files
*.sage.py

# Environments
.env
.venv
env/
venv/
ENV/
env.bak/
venv.bak/

# Spyder project settings
.spyderproject
.spyproject

# Rope project settings
.ropeproject

# mkdocs documentation
/site

# mypy
.mypy_cache/
.dmypy.json
dmypy.json

# Pyre type checker
.pyre/

# pytype static type analyzer
.pytype/

# Cython debug symbols
cython_debug/

# PyCharm
#  JetBrains specific template is maintained in a separate JetBrains.gitignore that can
#  be found at https://github.com/github/gitignore/blob/main/Global/JetBrains.gitignore
#  and can be added to the global gitignore or merged into this file.  For a more nuclear
#  option (not recommended) you can uncomment the following to ignore the entire idea folder.
#.idea/

# Training related files
*.h5
*.hdf5
*.zarr
*.pkl
*.npy
*.npz
*.pth
*.pt
*.ckpt
*.png
tensorboard/
*.err
*.out
*.zip
*.json
.nfs*

# visual studio code configuration
.vscode

# Challenge specific files
data/*
<<<<<<< HEAD
datasplit.csv# pixi environments
.pixi
*.egg-info
=======
datasplit.csv
result.csv
>>>>>>> 34648740
<|MERGE_RESOLUTION|>--- conflicted
+++ resolved
@@ -184,11 +184,9 @@
 
 # Challenge specific files
 data/*
-<<<<<<< HEAD
-datasplit.csv# pixi environments
-.pixi
-*.egg-info
-=======
 datasplit.csv
 result.csv
->>>>>>> 34648740
+
+# pixi environments
+.pixi
+*.egg-info